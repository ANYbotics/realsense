# NOTE: This is a fork from the official repository

**The following changes have been done:**

* Catkinized librealsense2
* Implemented workaround for the depth auto-exposure not being initialized correctly.
* Implemented timestamp correction methods that try to remove any delays between frame acquisition and driver availability.
* Implemented a publisher that enables real-time monitoring of timestamp correction.
* Implemented a method to toggle color on/off. Having color off improves timestamp correction accuracy.
* Added a ROS parameter to toggle color off after the node has started operation with color ON.
* Disabled failing test `dd_full_scale-test`.

Build with

    catkin build realsense2_camera

Successfully tested with firmware 05.09.02.00 and 05.09.14.00.

Instructions on how to update the firmware can be found on the [Intel homepage](https://downloadcenter.intel.com/download/27954/Latest-Firmware-for-Intel-RealSense-D400-Product-Family?v=t).

-----------------

# ROS Wrapper for Intel&reg; RealSense&trade; Devices
These are packages for using Intel RealSense cameras (D400 series SR300 camera and T265 Tracking Module) with ROS.

<<<<<<< HEAD
LibRealSense supported version: v2.35.2 (see [realsense2_camera release notes](https://github.com/IntelRealSense/realsense-ros/releases))
=======
LibRealSense supported version: v2.31.0 (see [realsense2_camera release notes](https://github.com/IntelRealSense/realsense-ros/releases))
>>>>>>> 3e563e1d

## Installation Instructions

The following instructions are written for ROS Kinetic, on **Ubuntu 16.04** but apply to ROS Melodic on **Ubuntu 18.04** as well, by replacing kinetic with melodic wherever is needed.

   ### Step 1: Install the ROS distribution
   - #### Install [ROS Kinetic](http://wiki.ros.org/kinetic/Installation/Ubuntu), on Ubuntu 16.04 or [ROS Melodic](http://wiki.ros.org/melodic/Installation/Ubuntu) on Ubuntu 18.04.


<<<<<<< HEAD
### There are 2 sources to install realsense2_camera from:
=======
#### OR
- #### Build from sources by downloading the latest [Intel&reg; RealSense&trade; SDK 2.0](https://github.com/IntelRealSense/librealsense/releases/tag/v2.31.0) and follow the instructions under [Linux Installation](https://github.com/IntelRealSense/librealsense/blob/master/doc/installation.md)
>>>>>>> 3e563e1d

* ### Method 1: The ROS distribution:
    realsense2_camera is available as a debian package of ROS distribution. It can be installed by typing:
    
    ```
    export ROS_VER=kinetic 
    ```
    or
    ```
    export ROS_VER=melodic 
    ```
    sudo apt-get install ros-$ROS_VER-realsense2-camera`

<<<<<<< HEAD
    This will install both realsense2_camera and its dependents, including librealsense2 library.
=======
### Step 3: Install Intel&reg; RealSense&trade; ROS from Sources
- Create a [catkin](http://wiki.ros.org/catkin#Installing_catkin) workspace
```bash
mkdir -p ~/catkin_ws/src
cd ~/catkin_ws/src/
```
- Clone the latest Intel&reg; RealSense&trade; ROS from [here](https://github.com/intel-ros/realsense/releases) into 'catkin_ws/src/'
```bashrc
git clone https://github.com/IntelRealSense/realsense-ros.git
cd realsense-ros/
git checkout `git tag | sort -V | grep -P "^\d+\.\d+\.\d+" | tail -1`
cd ..
```
- Make sure all dependent packages are installed. You can check .travis.yml file for reference.
- Specifically, make sure that the ros package *ddynamic_reconfigure* is installed. If *ddynamic_reconfigure* cannot be installed using APT, you may clone it into your workspace 'catkin_ws/src/' from [here](https://github.com/pal-robotics/ddynamic_reconfigure/tree/kinetic-devel) (Version 0.2.0)
>>>>>>> 3e563e1d

    Notice:
    * The version of librealsense2 is almost always behind the one availeable in RealSense&trade; official repository.
    * librealsense2 is not built to use native v4l2 driver but the less stable RS-USB protocol. That is because the last is more general and operational on a larger variety of platforms.
    * realsense2_description is available as a separate debian package of ROS distribution. It includes the 3D-models of the devices and is necessary for running launch files that include these models (i.e. rs_d435_camera_with_model.launch). It can be installed by typing:
    `sudo apt-get install ros-$ROS_VER-realsense2-description`


* ### Method 2: The RealSense&trade; distribution:

   #### This option is demonstrated in the [.travis.yml](https://github.com/intel-ros/realsense/blob/development/.travis.yml) file. It basically summerize the elaborate instructions in the following 2 steps:

   ### Step 1: Install the latest Intel&reg; RealSense&trade; SDK 2.0
   - #### Install from [Debian Package](https://github.com/IntelRealSense/librealsense/blob/master/doc/distribution_linux.md#installing-the-packages) - In that case treat yourself as a developer. Make sure you follow the instructions to also install librealsense2-dev and librealsense-dkms packages.

   #### OR
   - #### Build from sources by downloading the latest [Intel&reg; RealSense&trade; SDK 2.0](https://github.com/IntelRealSense/librealsense/releases/tag/v2.35.2) and follow the instructions under [Linux Installation](https://github.com/IntelRealSense/librealsense/blob/master/doc/installation.md)


   ### Step 2: Install Intel&reg; RealSense&trade; ROS from Sources
   - Create a [catkin](http://wiki.ros.org/catkin#Installing_catkin) workspace
   ```bash
   mkdir -p ~/catkin_ws/src
   cd ~/catkin_ws/src/
   ```
   - Clone the latest Intel&reg; RealSense&trade; ROS from [here](https://github.com/intel-ros/realsense/releases) into 'catkin_ws/src/'
   ```bashrc
   git clone https://github.com/IntelRealSense/realsense-ros.git
   cd realsense-ros/
   git checkout `git tag | sort -V | grep -P "^\d+\.\d+\.\d+" | tail -1`
   cd ..
   ```
   - Make sure all dependent packages are installed. You can check .travis.yml file for reference.
   - Specifically, make sure that the ros package *ddynamic_reconfigure* is installed. If *ddynamic_reconfigure* cannot be installed using APT, you may clone it into your workspace 'catkin_ws/src/' from [here](https://github.com/pal-robotics/ddynamic_reconfigure/tree/kinetic-devel) (Version 0.2.2)

   ```bash
  catkin_init_workspace
  cd ..
  catkin_make clean
  catkin_make -DCATKIN_ENABLE_TESTING=False -DCMAKE_BUILD_TYPE=Release
  catkin_make install
  echo "source ~/catkin_ws/devel/setup.bash" >> ~/.bashrc
  source ~/.bashrc
  ```

## Usage Instructions

### Start the camera node
To start the camera node in ROS:

```bash
roslaunch realsense2_camera rs_camera.launch
```

This will stream all camera sensors and publish on the appropriate ROS topics.

Other stream resolutions and frame rates can optionally be provided as parameters to the 'rs_camera.launch' file.

### Published Topics
The published topics differ according to the device and parameters.
After running the above command with D435i attached, the following list of topics will be available (This is a partial list. For full one type `rostopic list`):
- /camera/color/camera_info
- /camera/color/image_raw
- /camera/depth/camera_info
- /camera/depth/image_rect_raw
- /camera/extrinsics/depth_to_color
- /camera/extrinsics/depth_to_infra1
- /camera/extrinsics/depth_to_infra2
- /camera/infra1/camera_info
- /camera/infra1/image_rect_raw
- /camera/infra2/camera_info
- /camera/infra2/image_rect_raw
- /camera/gyro/imu_info
- /camera/gyro/sample
- /camera/accel/imu_info
- /camera/accel/sample
- /diagnostics

The "/camera" prefix is the default and can be changed. Check the rs_multiple_devices.launch file for an example.
If using D435 or D415, the gyro and accel topics wont be available. Likewise, other topics will be available when using T265 (see below).

### Launch parameters
The following parameters are available by the wrapper:
- **serial_no**: will attach to the device with the given serial number (*serial_no*) number. Default, attach to available RealSense device in random.
- **usb_port_id**: will attach to the device with the given USB port (*usb_port_id*). i.e 4-1, 4-2 etc. Default, ignore USB port when choosing a device.
- **device_type**: will attach to a device whose name includes the given *device_type* regular expression pattern. Default, ignore device type. For example, device_type:=d435 will match d435 and d435i. device_type=d435(?!i) will match d435 but not d435i.

- **rosbag_filename**: Will publish topics from rosbag file.
- **initial_reset**: On occasions the device was not closed properly and due to firmware issues needs to reset. If set to true, the device will reset prior to usage.
- **align_depth**: If set to true, will publish additional topics with the all the images aligned to the depth image.</br>
The topics are of the form: ```/camera/aligned_depth_to_color/image_raw``` etc.
- **filters**: any of the following options, separated by commas:</br>
 - ```colorizer```: will color the depth image. On the depth topic an RGB image will be published, instead of the 16bit depth values .
 - ```pointcloud```: will add a pointcloud topic `/camera/depth/color/points`. The texture of the pointcloud can be modified in rqt_reconfigure (see below) or using the parameters: `pointcloud_texture_stream` and `pointcloud_texture_index`. Run rqt_reconfigure to see available values for these parameters.</br>
 The depth FOV and the texture FOV are not similar. By default, pointcloud is limited to the section of depth containing the texture. You can have a full depth to pointcloud, coloring the regions beyond the texture with zeros, by setting `allow_no_texture_points` to true.

 - The following filters have detailed descriptions in : https://github.com/IntelRealSense/librealsense/blob/master/doc/post-processing-filters.md
   - ```disparity``` - convert depth to disparity before applying other filters and back.
   - ```spatial``` - filter the depth image spatially.
   - ```temporal``` - filter the depth image temporally.
   - ```hole_filling``` - apply hole-filling filter.
   - ```decimation``` - reduces depth scene complexity.
- **enable_sync**: gathers closest frames of different sensors, infra red, color and depth, to be sent with the same timetag. This happens automatically when such filters as pointcloud are enabled.
- ***<stream_type>*_width**, ***<stream_type>*_height**, ***<stream_type>*_fps**: <stream_type> can be any of *infra, color, fisheye, depth, gyro, accel, pose*. Sets the required format of the device. If the specified combination of parameters is not available by the device, the stream will not be published. Setting a value to 0, will choose the first format in the inner list. (i.e. consistent between runs but not defined). Note: for gyro accel and pose, only _fps option is meaningful.
- **enable_*<stream_name>***: Choose whether to enable a specified stream or not. Default is true. <stream_name> can be any of *infra1, infra2, color, depth, fisheye, fisheye1, fisheye2, gyro, accel, pose*.
- **tf_prefix**: By default all frame's ids have the same prefix - `camera_`. This allows changing it per camera.
- **base_frame_id**: defines the frame_id all static transformations refers to.
- **odom_frame_id**: defines the origin coordinate system in ROS convention (X-Forward, Y-Left, Z-Up). pose topic defines the pose relative to that system.
- **All the rest of the frame_ids can be found in the template launch file: [nodelet.launch.xml](./realsense2_camera/launch/includes/nodelet.launch.xml)**
- **unite_imu_method**: The D435i and T265 cameras have built in IMU components which produce 2 unrelated streams: *gyro* - which shows angular velocity and *accel* which shows linear acceleration. Each with it's own frequency. By default, 2 corresponding topics are available, each with only the relevant fields of the message sensor_msgs::Imu are filled out.
<<<<<<< HEAD
Setting *unite_imu_method* creates a new topic, *imu*, that replaces the default *gyro* and *accel* topics. The *imu* topic is published at the rate of the gyro. All the fields of the Imu message under the *imu* topic are filled out.
 - **linear_interpolation**: Every gyro message is attached by the an accel message interpolated to the gyro's timestamp.
 - **copy**: Every gyro message is attached by the last accel message.
=======
Setting *unite_imu_method* creates a new topic, *imu*, that replaces the default *gyro* and *accel* topics. Under the new topic, all the fields in the Imu message are filled out.
 - **linear_interpolation**: Each message contains the last original value of item A interpolated with the previous value of item A, combined with the last original value of item B on last item B's timestamp. Items A and B are accel and gyro interchangeably, according to which type recently arrived from the sensor. The idea is to give the most recent information, united and without repetitions.
 - **copy**: For each new message, accel or gyro, the relevant fields and timestamp are filled out while the others maintain the previous data.
>>>>>>> 3e563e1d
- **clip_distance**: remove from the depth image all values above a given value (meters). Disable by giving negative value (default)
- **linear_accel_cov**, **angular_velocity_cov**: sets the variance given to the Imu readings. For the T265, these values are being modified by the inner confidence value.
- **hold_back_imu_for_frames**: Images processing takes time. Therefor there is a time gap between the moment the image arrives at the wrapper and the moment the image is published to the ROS environment. During this time, Imu messages keep on arriving and a situation is created where an image with earlier timestamp is published after Imu message with later timestamp. If that is a problem, setting *hold_back_imu_for_frames* to *true* will hold the Imu messages back while processing the images and then publish them all in a burst, thus keeping the order of publication as the order of arrival. Note that in either case, the timestamp in each message's header reflects the time of it's origin.
- **topic_odom_in**: For T265, add wheel odometry information through this topic. The code refers only to the *twist.linear* field in the message.
- **calib_odom_file**: For the T265 to include odometry input, it must be given a [configuration file](https://github.com/IntelRealSense/librealsense/blob/master/unit-tests/resources/calibration_odometry.json). Explanations can be found [here](https://github.com/IntelRealSense/librealsense/pull/3462). The calibration is done in ROS coordinates system.
- **publish_tf**: boolean, publish or not TF at all. Defaults to True.
- **tf_publish_rate**: double, positive values mean dynamic transform publication with specified rate, all other values mean static transform publication. Defaults to 0 
- **publish_odom_tf**: If True (default) publish TF from odom_frame to pose_frame.


### RGBD Point Cloud
Here is an example of how to start the camera node and make it publish the RGBD point cloud using aligned depth topic.
```bash
roslaunch realsense2_camera rs_camera.launch filters:=pointcloud
```
Then open rviz to watch the pointcloud:
<p align="center"><img src="https://user-images.githubusercontent.com/17433152/35396613-ddcb1d6c-01f5-11e8-8887-4debf178d0cc.gif" /></p>

### Aligned Depth Frames
Here is an example of how to start the camera node and make it publish the aligned depth stream to other available streams such as color or infra-red.
```bash
roslaunch realsense2_camera rs_camera.launch align_depth:=true
```
<p align="center"><img width=50% src="https://user-images.githubusercontent.com/17433152/35343104-6eede0f0-0132-11e8-8866-e6c7524dd079.png" /></p>

### Set Camera Controls Using Dynamic Reconfigure Params
The following command allow to change camera control values using [http://wiki.ros.org/rqt_reconfigure].
```bash
rosrun rqt_reconfigure rqt_reconfigure
```
<p align="center"><img src="https://user-images.githubusercontent.com/40540281/55330573-065d8600-549a-11e9-996a-5d193cbd9a93.PNG" /></p>

### Work with multiple cameras
**Important Notice:** Launching multiple T265 cameras is currently not supported. This will be addressed in a later version. 

Here is an example of how to start the camera node and streaming with two cameras using the [rs_multiple_devices.launch](./realsense2_camera/launch/rs_multiple_devices.launch).
```bash
roslaunch realsense2_camera rs_multiple_devices.launch serial_no_camera1:=<serial number of the first camera> serial_no_camera2:=<serial number of the second camera>
```
The camera serial number should be provided to `serial_no_camera1` and `serial_no_camera2` parameters. One way to get the serial number is from the [rs-enumerate-devices](https://github.com/IntelRealSense/librealsense/blob/58d99783cc2781b1026eeed959aa3f7b562b20ca/tools/enumerate-devices/readme.md) tool.
```bash
rs-enumerate-devices | grep Serial
```

Another way of obtaining the serial number is connecting the camera alone, running
```bash
roslaunch realsense2_camera rs_camera.launch
```
and looking for the serial number in the log printed to screen under "[INFO][...]Device Serial No:".

Another way to use multiple cameras is running each from a different terminal. Make sure you set a different namespace for each camera using the "camera" argument:

```bash
roslaunch realsense2_camera rs_camera.launch camera:=cam_1 serial_no:=<serial number of the first camera>
roslaunch realsense2_camera rs_camera.launch camera:=cam_2 serial_no:=<serial number of the second camera>
...

```
## Using T265 ##
**Important Notice:** For wheeled robots, odometer input is a requirement for robust and accurate tracking. The relevant APIs will be added to librealsense and ROS/realsense in upcoming releases. Currently, the API is available in the [underlying device driver](https://github.com/IntelRealSense/librealsense/blob/master/third-party/libtm/libtm/include/TrackingDevice.h#L508-L515).

### Start the camera node
To start the camera node in ROS:

```bash
roslaunch realsense2_camera rs_t265.launch
```

This will stream all camera sensors and publish on the appropriate ROS topics.

The T265 sets its usb unique ID during initialization and without this parameter it wont be found.
Once running it will publish, among others, the following topics:
- /camera/odom/sample
- /camera/accel/sample
- /camera/gyro/sample
- /camera/fisheye1/image_raw
- /camera/fisheye2/image_raw

To visualize the pose output and frames in RViz, start:
```bash
roslaunch realsense2_camera demo_t265.launch
```

### About Frame ID
The wrapper publishes static transformations(TFs). The Frame Ids are divided into 3 groups:
- ROS convention frames: follow the format of <tf_prefix>\_<\_stream>"\_frame" for example: camera_depth_frame, camera_infra1_frame, etc.
- Original frame coordinate system: with the suffix of <\_optical_frame>. For example: camera_infra1_optical_frame. Check the device documentation for specific coordinate system for each stream.
- base_link: For example: camera_link. A reference frame for the device. In D400 series and SR300 it is the depth frame. In T265, the pose frame.


### realsense2_description package:
For viewing included models, a separate package is included. For example:
```bash
roslaunch realsense2_description view_d415_model.launch
```

### Unit tests:
Unit-tests are based on bag files saved on S3 server. These can be downloaded using the following commands:
```bash
cd catkin_ws
wget "http://realsense-hw-public.s3.amazonaws.com/rs-tests/TestData/outdoors.bag" -P "records/"
wget "http://realsense-hw-public.s3-eu-west-1.amazonaws.com/rs-tests/D435i_Depth_and_IMU_Stands_still.bag" -P "records/"
```
Then, unit-tests can be run using the following command:
```bash
python src/realsense/realsense2_camera/scripts/rs2_test.py --all
```

## Packages using RealSense ROS Camera
| Title | Links |
| ----- | ----- |
| ROS Object Analytics | [github](https://github.com/intel/ros_object_analytics) / [ROS Wiki](http://wiki.ros.org/IntelROSProject)

## Known Issues
* This ROS node does not currently support [ROS Lunar Loggerhead](http://wiki.ros.org/lunar).
* This ROS node does not currently work with [ROS 2](https://github.com/ros2/ros2/wiki).
<<<<<<< HEAD
=======
* This ROS node currently does not provide the unit-tests which ensure the proper operation of the camera.  Future versions of the node will provide ROS compatible unit-tests.
>>>>>>> 3e563e1d
* This ROS node currently does not support running multiple T265 cameras at once. This will be addressed in a future update. 

## License
Copyright 2018 Intel Corporation

Licensed under the Apache License, Version 2.0 (the "License");
you may not use this project except in compliance with the License.
You may obtain a copy of the License at

    http://www.apache.org/licenses/LICENSE-2.0

Unless required by applicable law or agreed to in writing, software
distributed under the License is distributed on an "AS IS" BASIS,
WITHOUT WARRANTIES OR CONDITIONS OF ANY KIND, either express or implied.
See the License for the specific language governing permissions and
limitations under the License.

**Other names and brands may be claimed as the property of others*<|MERGE_RESOLUTION|>--- conflicted
+++ resolved
@@ -23,11 +23,7 @@
 # ROS Wrapper for Intel&reg; RealSense&trade; Devices
 These are packages for using Intel RealSense cameras (D400 series SR300 camera and T265 Tracking Module) with ROS.
 
-<<<<<<< HEAD
 LibRealSense supported version: v2.35.2 (see [realsense2_camera release notes](https://github.com/IntelRealSense/realsense-ros/releases))
-=======
-LibRealSense supported version: v2.31.0 (see [realsense2_camera release notes](https://github.com/IntelRealSense/realsense-ros/releases))
->>>>>>> 3e563e1d
 
 ## Installation Instructions
 
@@ -37,12 +33,7 @@
    - #### Install [ROS Kinetic](http://wiki.ros.org/kinetic/Installation/Ubuntu), on Ubuntu 16.04 or [ROS Melodic](http://wiki.ros.org/melodic/Installation/Ubuntu) on Ubuntu 18.04.
 
 
-<<<<<<< HEAD
 ### There are 2 sources to install realsense2_camera from:
-=======
-#### OR
-- #### Build from sources by downloading the latest [Intel&reg; RealSense&trade; SDK 2.0](https://github.com/IntelRealSense/librealsense/releases/tag/v2.31.0) and follow the instructions under [Linux Installation](https://github.com/IntelRealSense/librealsense/blob/master/doc/installation.md)
->>>>>>> 3e563e1d
 
 * ### Method 1: The ROS distribution:
     realsense2_camera is available as a debian package of ROS distribution. It can be installed by typing:
@@ -56,30 +47,12 @@
     ```
     sudo apt-get install ros-$ROS_VER-realsense2-camera`
 
-<<<<<<< HEAD
     This will install both realsense2_camera and its dependents, including librealsense2 library.
-=======
-### Step 3: Install Intel&reg; RealSense&trade; ROS from Sources
-- Create a [catkin](http://wiki.ros.org/catkin#Installing_catkin) workspace
-```bash
-mkdir -p ~/catkin_ws/src
-cd ~/catkin_ws/src/
-```
-- Clone the latest Intel&reg; RealSense&trade; ROS from [here](https://github.com/intel-ros/realsense/releases) into 'catkin_ws/src/'
-```bashrc
-git clone https://github.com/IntelRealSense/realsense-ros.git
-cd realsense-ros/
-git checkout `git tag | sort -V | grep -P "^\d+\.\d+\.\d+" | tail -1`
-cd ..
-```
-- Make sure all dependent packages are installed. You can check .travis.yml file for reference.
-- Specifically, make sure that the ros package *ddynamic_reconfigure* is installed. If *ddynamic_reconfigure* cannot be installed using APT, you may clone it into your workspace 'catkin_ws/src/' from [here](https://github.com/pal-robotics/ddynamic_reconfigure/tree/kinetic-devel) (Version 0.2.0)
->>>>>>> 3e563e1d
 
     Notice:
     * The version of librealsense2 is almost always behind the one availeable in RealSense&trade; official repository.
     * librealsense2 is not built to use native v4l2 driver but the less stable RS-USB protocol. That is because the last is more general and operational on a larger variety of platforms.
-    * realsense2_description is available as a separate debian package of ROS distribution. It includes the 3D-models of the devices and is necessary for running launch files that include these models (i.e. rs_d435_camera_with_model.launch). It can be installed by typing:
+    * any_realsense2_description is available as a separate debian package of ROS distribution. It includes the 3D-models of the devices and is necessary for running launch files that include these models (i.e. rs_d435_camera_with_model.launch). It can be installed by typing:
     `sudo apt-get install ros-$ROS_VER-realsense2-description`
 
 
@@ -185,15 +158,9 @@
 - **odom_frame_id**: defines the origin coordinate system in ROS convention (X-Forward, Y-Left, Z-Up). pose topic defines the pose relative to that system.
 - **All the rest of the frame_ids can be found in the template launch file: [nodelet.launch.xml](./realsense2_camera/launch/includes/nodelet.launch.xml)**
 - **unite_imu_method**: The D435i and T265 cameras have built in IMU components which produce 2 unrelated streams: *gyro* - which shows angular velocity and *accel* which shows linear acceleration. Each with it's own frequency. By default, 2 corresponding topics are available, each with only the relevant fields of the message sensor_msgs::Imu are filled out.
-<<<<<<< HEAD
 Setting *unite_imu_method* creates a new topic, *imu*, that replaces the default *gyro* and *accel* topics. The *imu* topic is published at the rate of the gyro. All the fields of the Imu message under the *imu* topic are filled out.
  - **linear_interpolation**: Every gyro message is attached by the an accel message interpolated to the gyro's timestamp.
  - **copy**: Every gyro message is attached by the last accel message.
-=======
-Setting *unite_imu_method* creates a new topic, *imu*, that replaces the default *gyro* and *accel* topics. Under the new topic, all the fields in the Imu message are filled out.
- - **linear_interpolation**: Each message contains the last original value of item A interpolated with the previous value of item A, combined with the last original value of item B on last item B's timestamp. Items A and B are accel and gyro interchangeably, according to which type recently arrived from the sensor. The idea is to give the most recent information, united and without repetitions.
- - **copy**: For each new message, accel or gyro, the relevant fields and timestamp are filled out while the others maintain the previous data.
->>>>>>> 3e563e1d
 - **clip_distance**: remove from the depth image all values above a given value (meters). Disable by giving negative value (default)
 - **linear_accel_cov**, **angular_velocity_cov**: sets the variance given to the Imu readings. For the T265, these values are being modified by the inner confidence value.
 - **hold_back_imu_for_frames**: Images processing takes time. Therefor there is a time gap between the moment the image arrives at the wrapper and the moment the image is published to the ROS environment. During this time, Imu messages keep on arriving and a situation is created where an image with earlier timestamp is published after Imu message with later timestamp. If that is a problem, setting *hold_back_imu_for_frames* to *true* will hold the Imu messages back while processing the images and then publish them all in a burst, thus keeping the order of publication as the order of arrival. Note that in either case, the timestamp in each message's header reflects the time of it's origin.
@@ -284,10 +251,10 @@
 - base_link: For example: camera_link. A reference frame for the device. In D400 series and SR300 it is the depth frame. In T265, the pose frame.
 
 
-### realsense2_description package:
+### any_realsense2_description package:
 For viewing included models, a separate package is included. For example:
 ```bash
-roslaunch realsense2_description view_d415_model.launch
+roslaunch any_realsense2_description view_d415_model.launch
 ```
 
 ### Unit tests:
@@ -310,10 +277,6 @@
 ## Known Issues
 * This ROS node does not currently support [ROS Lunar Loggerhead](http://wiki.ros.org/lunar).
 * This ROS node does not currently work with [ROS 2](https://github.com/ros2/ros2/wiki).
-<<<<<<< HEAD
-=======
-* This ROS node currently does not provide the unit-tests which ensure the proper operation of the camera.  Future versions of the node will provide ROS compatible unit-tests.
->>>>>>> 3e563e1d
 * This ROS node currently does not support running multiple T265 cameras at once. This will be addressed in a future update. 
 
 ## License
