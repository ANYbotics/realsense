--- conflicted
+++ resolved
@@ -39,17 +39,10 @@
 	set(CMAKE_CXX_FLAGS "${CMAKE_CXX_FLAGS} -DBPDEBUG")
 endif()
 
-<<<<<<< HEAD
 find_package(realsense2 2.35.2)
 if(NOT realsense2_FOUND)
     message(FATAL_ERROR "\n\n Intel RealSense SDK 2.0 is missing, please install it from https://github.com/IntelRealSense/librealsense/releases\n\n")
 endif()
-=======
-# find_package(realsense2 2.29.0)
-# if(NOT realsense2_FOUND)
-#     message(FATAL_ERROR "\n\n Intel RealSense SDK 2.0 is missing, please install it from https://github.com/IntelRealSense/librealsense/releases\n\n")
-# endif()
->>>>>>> 3e563e1d
 
 if(NOT CMAKE_BUILD_TYPE)
     set(CMAKE_BUILD_TYPE Release)
@@ -83,14 +76,9 @@
 set(CMAKE_NO_SYSTEM_FROM_IMPORTED true)
 include_directories(
     include
-<<<<<<< HEAD
     ${realsense2_INCLUDE_DIR}
     ${catkin_INCLUDE_DIRS}
-=======
-    SYSTEM
-        ${catkin_INCLUDE_DIRS}
         ${EIGEN3_INCLUDE_DIR}
->>>>>>> 3e563e1d
     )
 
 # RealSense ROS Node
@@ -128,12 +116,8 @@
 add_dependencies(${PROJECT_NAME} ${catkin_EXPORTED_TARGETS})
 
 target_include_directories(${PROJECT_NAME}
-<<<<<<< HEAD
-  PRIVATE ${realsense2_INCLUDE_DIR})
-=======
   PRIVATE ${realsense_INCLUDE_DIR}
 )
->>>>>>> 3e563e1d
 
 target_link_libraries(${PROJECT_NAME}
     ${catkin_LIBRARIES}
@@ -166,12 +150,9 @@
 install(FILES nodelet_plugins.xml
     DESTINATION ${CATKIN_PACKAGE_SHARE_DESTINATION}
     )
-<<<<<<< HEAD
-=======
 
 catkin_install_python(
   PROGRAMS
     test/ros_test.py
   DESTINATION ${CATKIN_PACKAGE_BIN_DESTINATION}
 )
->>>>>>> 3e563e1d
