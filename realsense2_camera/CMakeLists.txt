--- conflicted
+++ resolved
@@ -99,10 +99,6 @@
   PRIVATE ${realsense_INCLUDE_DIR})
 
 target_link_libraries(${PROJECT_NAME}
-<<<<<<< HEAD
-=======
-    ${realsense2_LIBRARY}
->>>>>>> 5210e673
     ${catkin_LIBRARIES}
     ${CMAKE_THREAD_LIBS_INIT}
     )
