--- conflicted
+++ resolved
@@ -28,19 +28,11 @@
     endif()
 endif()
 
-<<<<<<< HEAD
-=======
 if(SET_USER_BREAK_AT_STARTUP)
 	message("GOT FLAG IN CmakeLists.txt")
 	set(CMAKE_CXX_FLAGS "${CMAKE_CXX_FLAGS} -DBPDEBUG")
 endif()
 
-find_package(realsense2)
-if(NOT realsense2_FOUND)
-    message(FATAL_ERROR "\n\n Intel RealSense SDK 2.0 is missing, please install it from https://github.com/IntelRealSense/librealsense/releases\n\n")
-endif()
-
->>>>>>> d6d2b1b6
 if (CMAKE_BUILD_TYPE EQUAL "RELEASE")
     message(STATUS "Create Release Build.")
     set(CMAKE_CXX_FLAGS "-O2 ${CMAKE_CXX_FLAGS}")
@@ -65,7 +57,6 @@
 include_directories(
     include
     ${catkin_INCLUDE_DIRS}
-    ${realsense_INCLUDE_DIR}
     )
 
 # Generate dynamic reconfigure options from .cfg files
@@ -79,7 +70,7 @@
 # RealSense ROS Node
 catkin_package(
     LIBRARIES ${PROJECT_NAME}
-    CATKIN_DEPENDS message_runtime roscpp sensor_msgs std_msgs
+    CATKIN_DEPENDS message_runtime roscpp sensor_msgs std_msgs librealsense2
     nodelet
     cv_bridge
     image_transport
