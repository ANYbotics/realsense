<?xml version="1.0"?>
<package format="2">
<<<<<<< HEAD
  <name>realsense2_camera</name>
  <version>2.2.14</version>
=======
  <name>any_realsense2_camera</name>
  <version>2.2.11</version>
>>>>>>> 3e563e1d
  <description>RealSense Camera package allowing access to Intel T265 Tracking module and SR300 and D400 3D cameras</description>
  <maintainer email="sergey.dorodnicov@intel.com">Sergey Dorodnicov</maintainer>
  <maintainer email="doron.hirshberg@intel.com">Doron Hirshberg</maintainer>
  <maintainer email="ynava@anybotics.com">Yoshua Nava</maintainer>
  <maintainer email="mwulf@anybotics.com">Maximilian Wulf</maintainer>
  <license>Apache 2.0</license>
  
  <url type="website">http://www.ros.org/wiki/RealSense</url>
  <url type="bugtracker">https://github.com/intel-ros/realsense/issues</url>

  <author email="sergey.dorodnicov@intel.com">Sergey Dorodnicov</author>
  <author email="doron.hirshberg@intel.com">Doron Hirshberg</author>
  <buildtool_depend>catkin</buildtool_depend>
  <depend>eigen</depend>
  <depend>image_transport</depend>
  <depend>cv_bridge</depend>
  <depend>nav_msgs</depend>
  <depend>nodelet</depend>  
  <depend>genmsg</depend>
  <depend>roscpp</depend>
  <depend>sensor_msgs</depend>
  <depend>std_msgs</depend>
  <depend>message_runtime</depend>
  <depend>tf</depend>
  <depend>ddynamic_reconfigure</depend>
  <depend>diagnostic_updater</depend>
<<<<<<< HEAD
  <depend>librealsense2</depend>
=======
  <depend>any_librealsense2</depend>
  <depend>eigen</depend>
  <depend>std_srvs</depend>
>>>>>>> 3e563e1d
  <export>
    <nodelet plugin="${prefix}/nodelet_plugins.xml" />
  </export>
</package><|MERGE_RESOLUTION|>--- conflicted
+++ resolved
@@ -1,12 +1,7 @@
 <?xml version="1.0"?>
 <package format="2">
-<<<<<<< HEAD
-  <name>realsense2_camera</name>
+  <name>any_realsense2_camera</name>
   <version>2.2.14</version>
-=======
-  <name>any_realsense2_camera</name>
-  <version>2.2.11</version>
->>>>>>> 3e563e1d
   <description>RealSense Camera package allowing access to Intel T265 Tracking module and SR300 and D400 3D cameras</description>
   <maintainer email="sergey.dorodnicov@intel.com">Sergey Dorodnicov</maintainer>
   <maintainer email="doron.hirshberg@intel.com">Doron Hirshberg</maintainer>
@@ -33,13 +28,9 @@
   <depend>tf</depend>
   <depend>ddynamic_reconfigure</depend>
   <depend>diagnostic_updater</depend>
-<<<<<<< HEAD
-  <depend>librealsense2</depend>
-=======
   <depend>any_librealsense2</depend>
   <depend>eigen</depend>
   <depend>std_srvs</depend>
->>>>>>> 3e563e1d
   <export>
     <nodelet plugin="${prefix}/nodelet_plugins.xml" />
   </export>
