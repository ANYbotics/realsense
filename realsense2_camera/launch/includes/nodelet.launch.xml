<launch>
  <arg name="manager"             default="realsense2_camera_manager"/>
  <arg name="serial_no"           default=""/>
  <arg name="tf_prefix"           default=""/>
  <arg name="json_file_path"      default=""/>
  <arg name="rosbag_filename"     default=""/>

  <arg name="fisheye_width"       default="0"/>
  <arg name="fisheye_height"      default="0"/>
  <arg name="enable_fisheye"      default="true"/>
  <arg name="enable_fisheye1"     default="true"/>
  <arg name="enable_fisheye2"     default="true"/>

  <arg name="depth_width"         default="640"/>
  <arg name="depth_height"        default="480"/>
  <arg name="enable_depth"        default="true"/>

  <arg name="infra_width"         default="640"/>
  <arg name="infra_height"        default="480"/>
  <arg name="enable_infra1"       default="true"/>
  <arg name="enable_infra2"       default="true"/>

  <arg name="color_width"         default="640"/>
  <arg name="color_height"        default="480"/>
  <arg name="enable_color"        default="true"/>

  <arg name="fisheye_fps"         default="30"/>
  <arg name="depth_fps"           default="30"/>
  <arg name="infra_fps"           default="30"/>
  <arg name="color_fps"           default="30"/>
  <arg name="gyro_fps"            default="0"/>
  <arg name="accel_fps"           default="0"/>
  <arg name="enable_gyro"         default="true"/>
  <arg name="enable_accel"        default="true"/>

  <arg name="enable_pointcloud"   default="false"/>
  <arg name="pointcloud_texture_stream" default="RS2_STREAM_COLOR"/>  <!-- use RS2_STREAM_ANY to avoid using texture -->
  <arg name="pointcloud_texture_index"  default="0"/>

  <arg name="enable_sync"         default="false"/>
  <arg name="align_depth"         default="false"/>

  <arg name="base_frame_id"             default="$(arg tf_prefix)_link"/>
  <arg name="depth_frame_id"            default="$(arg tf_prefix)_depth_frame"/>
  <arg name="infra1_frame_id"           default="$(arg tf_prefix)_infra1_frame"/>
  <arg name="infra2_frame_id"           default="$(arg tf_prefix)_infra2_frame"/>
  <arg name="color_frame_id"            default="$(arg tf_prefix)_color_frame"/>
  <arg name="fisheye_frame_id"          default="$(arg tf_prefix)_fisheye_frame"/>
  <arg name="fisheye1_frame_id"         default="$(arg tf_prefix)_fisheye1_frame"/>
  <arg name="fisheye2_frame_id"         default="$(arg tf_prefix)_fisheye2_frame"/>
  <arg name="accel_frame_id"            default="$(arg tf_prefix)_accel_frame"/>
  <arg name="gyro_frame_id"             default="$(arg tf_prefix)_gyro_frame"/>
  <arg name="pose_frame_id"             default="$(arg tf_prefix)_pose_frame"/>

  <arg name="depth_optical_frame_id"    default="$(arg tf_prefix)_depth_optical_frame"/>
  <arg name="infra1_optical_frame_id"   default="$(arg tf_prefix)_infra1_optical_frame"/>
  <arg name="infra2_optical_frame_id"   default="$(arg tf_prefix)_infra2_optical_frame"/>
  <arg name="color_optical_frame_id"    default="$(arg tf_prefix)_color_optical_frame"/>
  <arg name="fisheye_optical_frame_id"  default="$(arg tf_prefix)_fisheye_optical_frame"/>
  <arg name="fisheye1_optical_frame_id" default="$(arg tf_prefix)_fisheye1_optical_frame"/>
  <arg name="fisheye2_optical_frame_id" default="$(arg tf_prefix)_fisheye2_optical_frame"/>
  <arg name="accel_optical_frame_id"    default="$(arg tf_prefix)_accel_optical_frame"/>
  <arg name="gyro_optical_frame_id"     default="$(arg tf_prefix)_gyro_optical_frame"/>
  <arg name="pose_optical_frame_id"     default="$(arg tf_prefix)_pose_optical_frame"/>

  <arg name="aligned_depth_to_color_frame_id"    default="$(arg tf_prefix)_aligned_depth_to_color_frame"/>
  <arg name="aligned_depth_to_infra1_frame_id"   default="$(arg tf_prefix)_aligned_depth_to_infra1_frame"/>
  <arg name="aligned_depth_to_infra2_frame_id"   default="$(arg tf_prefix)_aligned_depth_to_infra2_frame"/>
  <arg name="aligned_depth_to_fisheye_frame_id"  default="$(arg tf_prefix)_aligned_depth_to_fisheye_frame"/>
  <arg name="aligned_depth_to_fisheye1_frame_id" default="$(arg tf_prefix)_aligned_depth_to_fisheye1_frame"/>
  <arg name="aligned_depth_to_fisheye2_frame_id" default="$(arg tf_prefix)_aligned_depth_to_fisheye2_frame"/>

  <arg name="odom_frame_id"            default="$(arg tf_prefix)_odom_frame"/>
<<<<<<< HEAD
  <arg name="topic_odom_in"            default="$(arg tf_prefix)/odom_in"/>
  <arg name="calib_odom_file"          default=""/>
=======
  <arg name="publish_odom_tf"          default="true"/>
>>>>>>> 51494b69

  <arg name="filters"                  default=""/>
  <arg name="clip_distance"            default="-1"/>
  <arg name="linear_accel_cov"         default="0.01"/>
  <arg name="initial_reset"            default="false"/>
  <arg name="unite_imu_method"         default="none"/> <!-- Options are: [none, copy, linear_interpolation] -->


  <node pkg="nodelet" type="nodelet" name="$(arg manager)" args="manager" output="screen"/>
  <node pkg="nodelet" type="nodelet" name="realsense2_camera" args="load realsense2_camera/RealSenseNodeFactory $(arg manager)">
    <param name="serial_no"                type="str"  value="$(arg serial_no)"/>
    <param name="json_file_path"           type="str"  value="$(arg json_file_path)"/>
    <param name="rosbag_filename"          type="str"  value="$(arg rosbag_filename)"/>

    <param name="enable_pointcloud"        type="bool" value="$(arg enable_pointcloud)"/>
    <param name="pointcloud_texture_stream" type="str" value="$(arg pointcloud_texture_stream)"/>
    <param name="pointcloud_texture_index"  type="int" value="$(arg pointcloud_texture_index)"/>
    <param name="enable_sync"              type="bool" value="$(arg enable_sync)"/>
    <param name="align_depth"              type="bool" value="$(arg align_depth)"/>

    <param name="fisheye_width"            type="int"  value="$(arg fisheye_width)"/>
    <param name="fisheye_height"           type="int"  value="$(arg fisheye_height)"/>
    <param name="enable_fisheye"           type="bool" value="$(arg enable_fisheye)"/>
    <param name="enable_fisheye1"          type="bool" value="$(arg enable_fisheye1)"/>
    <param name="enable_fisheye2"          type="bool" value="$(arg enable_fisheye2)"/>

    <param name="depth_width"              type="int"  value="$(arg depth_width)"/>
    <param name="depth_height"             type="int"  value="$(arg depth_height)"/>
    <param name="enable_depth"             type="bool" value="$(arg enable_depth)"/>

    <param name="color_width"              type="int"  value="$(arg color_width)"/>
    <param name="color_height"             type="int"  value="$(arg color_height)"/>
    <param name="enable_color"             type="bool" value="$(arg enable_color)"/>

    <param name="infra_width"             type="int"  value="$(arg infra_width)"/>
    <param name="infra_height"            type="int"  value="$(arg infra_height)"/>
    <param name="enable_infra1"            type="bool" value="$(arg enable_infra1)"/>
    <param name="enable_infra2"            type="bool" value="$(arg enable_infra2)"/>

    <param name="fisheye_fps"              type="int"  value="$(arg fisheye_fps)"/>
    <param name="depth_fps"                type="int"  value="$(arg depth_fps)"/>
    <param name="infra_fps"               type="int"  value="$(arg infra_fps)"/>
    <param name="color_fps"                type="int"  value="$(arg color_fps)"/>
    <param name="gyro_fps"                 type="int"  value="$(arg gyro_fps)"/>
    <param name="accel_fps"                type="int"  value="$(arg accel_fps)"/>
    <param name="enable_gyro"              type="bool" value="$(arg enable_gyro)"/>
    <param name="enable_accel"             type="bool" value="$(arg enable_accel)"/>

    <param name="base_frame_id"            type="str"  value="$(arg base_frame_id)"/>
    <param name="depth_frame_id"           type="str"  value="$(arg depth_frame_id)"/>
    <param name="infra1_frame_id"          type="str"  value="$(arg infra1_frame_id)"/>
    <param name="infra2_frame_id"          type="str"  value="$(arg infra2_frame_id)"/>
    <param name="color_frame_id"           type="str"  value="$(arg color_frame_id)"/>
    <param name="fisheye_frame_id"         type="str"  value="$(arg fisheye_frame_id)"/>
    <param name="fisheye1_frame_id"        type="str"  value="$(arg fisheye1_frame_id)"/>
    <param name="fisheye2_frame_id"        type="str"  value="$(arg fisheye2_frame_id)"/>
    <param name="accel_frame_id"           type="str"  value="$(arg accel_frame_id)"/>
    <param name="gyro_frame_id"            type="str"  value="$(arg gyro_frame_id)"/>
    <param name="pose_frame_id"            type="str"  value="$(arg pose_frame_id)"/>

    <param name="depth_optical_frame_id"    type="str"  value="$(arg depth_optical_frame_id)"/>
    <param name="infra1_optical_frame_id"   type="str"  value="$(arg infra1_optical_frame_id)"/>
    <param name="infra2_optical_frame_id"   type="str"  value="$(arg infra2_optical_frame_id)"/>
    <param name="color_optical_frame_id"    type="str"  value="$(arg color_optical_frame_id)"/>
    <param name="fisheye_optical_frame_id"  type="str"  value="$(arg fisheye_optical_frame_id)"/>
    <param name="fisheye1_optical_frame_id" type="str"  value="$(arg fisheye1_optical_frame_id)"/>
    <param name="fisheye2_optical_frame_id" type="str"  value="$(arg fisheye2_optical_frame_id)"/>
    <param name="accel_optical_frame_id"    type="str"  value="$(arg accel_optical_frame_id)"/>
    <param name="gyro_optical_frame_id"     type="str"  value="$(arg gyro_optical_frame_id)"/>
    <param name="pose_optical_frame_id"     type="str"  value="$(arg pose_optical_frame_id)"/>

    <param name="aligned_depth_to_color_frame_id"    type="str"  value="$(arg aligned_depth_to_color_frame_id)"/>
    <param name="aligned_depth_to_infra1_frame_id"   type="str"  value="$(arg aligned_depth_to_infra1_frame_id)"/>
    <param name="aligned_depth_to_infra2_frame_id"   type="str"  value="$(arg aligned_depth_to_infra2_frame_id)"/>
    <param name="aligned_depth_to_fisheye_frame_id"  type="str"  value="$(arg aligned_depth_to_fisheye_frame_id)"/>
    <param name="aligned_depth_to_fisheye1_frame_id" type="str"  value="$(arg aligned_depth_to_fisheye1_frame_id)"/>
    <param name="aligned_depth_to_fisheye2_frame_id" type="str"  value="$(arg aligned_depth_to_fisheye2_frame_id)"/>

    <param name="odom_frame_id"            type="str"  value="$(arg odom_frame_id)"/>
<<<<<<< HEAD
    <param name="topic_odom_in"            type="str"  value="$(arg topic_odom_in)"/>
    <param name="calib_odom_file"          type="str"    value="$(arg calib_odom_file)"/>
=======
    <param name="publish_odom_tf"          type="bool" value="$(arg publish_odom_tf)"/>
>>>>>>> 51494b69

    <param name="filters"                  type="str"    value="$(arg filters)"/>
    <param name="clip_distance"            type="double" value="$(arg clip_distance)"/>
    <param name="linear_accel_cov"         type="double" value="$(arg linear_accel_cov)"/>
    <param name="initial_reset"            type="bool"   value="$(arg initial_reset)"/>
    <param name="unite_imu_method"         type="str"    value="$(arg unite_imu_method)"/>

  </node>
</launch><|MERGE_RESOLUTION|>--- conflicted
+++ resolved
@@ -71,13 +71,9 @@
   <arg name="aligned_depth_to_fisheye2_frame_id" default="$(arg tf_prefix)_aligned_depth_to_fisheye2_frame"/>
 
   <arg name="odom_frame_id"            default="$(arg tf_prefix)_odom_frame"/>
-<<<<<<< HEAD
   <arg name="topic_odom_in"            default="$(arg tf_prefix)/odom_in"/>
   <arg name="calib_odom_file"          default=""/>
-=======
   <arg name="publish_odom_tf"          default="true"/>
->>>>>>> 51494b69
-
   <arg name="filters"                  default=""/>
   <arg name="clip_distance"            default="-1"/>
   <arg name="linear_accel_cov"         default="0.01"/>
@@ -156,13 +152,9 @@
     <param name="aligned_depth_to_fisheye2_frame_id" type="str"  value="$(arg aligned_depth_to_fisheye2_frame_id)"/>
 
     <param name="odom_frame_id"            type="str"  value="$(arg odom_frame_id)"/>
-<<<<<<< HEAD
     <param name="topic_odom_in"            type="str"  value="$(arg topic_odom_in)"/>
     <param name="calib_odom_file"          type="str"    value="$(arg calib_odom_file)"/>
-=======
     <param name="publish_odom_tf"          type="bool" value="$(arg publish_odom_tf)"/>
->>>>>>> 51494b69
-
     <param name="filters"                  type="str"    value="$(arg filters)"/>
     <param name="clip_distance"            type="double" value="$(arg clip_distance)"/>
     <param name="linear_accel_cov"         type="double" value="$(arg linear_accel_cov)"/>
