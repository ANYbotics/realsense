<launch>
  <arg name="external_manager"    default="false"/>
  <arg name="manager"             default="realsense2_camera_manager"/>
  <arg name="serial_no"           default=""/>
  <arg name="usb_port_id"         default=""/>
  <arg name="device_type"         default=""/>
  <arg name="tf_prefix"           default=""/>
  <arg name="json_file_path"      default=""/>
  <arg name="rosbag_filename"     default=""/>
  <arg name="required"            default="false"/>

  <arg name="fisheye_width"       default="0"/>
  <arg name="fisheye_height"      default="0"/>
  <arg name="enable_fisheye"      default="true"/>
  <arg name="enable_fisheye1"     default="true"/>
  <arg name="enable_fisheye2"     default="true"/>

  <arg name="depth_width"         default="640"/>
  <arg name="depth_height"        default="480"/>
  <arg name="enable_depth"        default="true"/>

  <arg name="infra_width"         default="640"/>
  <arg name="infra_height"        default="480"/>
  <arg name="enable_infra1"       default="true"/>
  <arg name="enable_infra2"       default="true"/>

  <arg name="color_width"         default="640"/>
  <arg name="color_height"        default="480"/>
  <arg name="enable_color"        default="true"/>

  <arg name="fisheye_fps"         default="30"/>
  <arg name="depth_fps"           default="30"/>
  <arg name="infra_fps"           default="30"/>
  <arg name="color_fps"           default="30"/>
  <arg name="gyro_fps"            default="0"/>
  <arg name="accel_fps"           default="0"/>
  <arg name="enable_gyro"         default="true"/>
  <arg name="enable_accel"        default="true"/>

  <arg name="enable_pointcloud"         default="false"/>
  <arg name="pointcloud_texture_stream" default="RS2_STREAM_COLOR"/>  <!-- use RS2_STREAM_ANY to avoid using texture -->
  <arg name="pointcloud_texture_index"  default="0"/>

  <arg name="enable_sync"               default="false"/>
  <arg name="align_depth"               default="false"/>

  <arg name="base_frame_id"             default="$(arg tf_prefix)_link"/>
  <arg name="depth_frame_id"            default="$(arg tf_prefix)_depth_frame"/>
  <arg name="infra1_frame_id"           default="$(arg tf_prefix)_infra1_frame"/>
  <arg name="infra2_frame_id"           default="$(arg tf_prefix)_infra2_frame"/>
  <arg name="color_frame_id"            default="$(arg tf_prefix)_color_frame"/>
  <arg name="fisheye_frame_id"          default="$(arg tf_prefix)_fisheye_frame"/>
  <arg name="fisheye1_frame_id"         default="$(arg tf_prefix)_fisheye1_frame"/>
  <arg name="fisheye2_frame_id"         default="$(arg tf_prefix)_fisheye2_frame"/>
  <arg name="accel_frame_id"            default="$(arg tf_prefix)_accel_frame"/>
  <arg name="gyro_frame_id"             default="$(arg tf_prefix)_gyro_frame"/>
  <arg name="pose_frame_id"             default="$(arg tf_prefix)_pose_frame"/>

  <arg name="depth_optical_frame_id"    default="$(arg tf_prefix)_depth_optical_frame"/>
  <arg name="infra1_optical_frame_id"   default="$(arg tf_prefix)_infra1_optical_frame"/>
  <arg name="infra2_optical_frame_id"   default="$(arg tf_prefix)_infra2_optical_frame"/>
  <arg name="color_optical_frame_id"    default="$(arg tf_prefix)_color_optical_frame"/>
  <arg name="fisheye_optical_frame_id"  default="$(arg tf_prefix)_fisheye_optical_frame"/>
  <arg name="fisheye1_optical_frame_id" default="$(arg tf_prefix)_fisheye1_optical_frame"/>
  <arg name="fisheye2_optical_frame_id" default="$(arg tf_prefix)_fisheye2_optical_frame"/>
  <arg name="accel_optical_frame_id"    default="$(arg tf_prefix)_accel_optical_frame"/>
  <arg name="gyro_optical_frame_id"     default="$(arg tf_prefix)_gyro_optical_frame"/>
  <arg name="imu_optical_frame_id"      default="$(arg tf_prefix)_imu_optical_frame"/>
  <arg name="pose_optical_frame_id"     default="$(arg tf_prefix)_pose_optical_frame"/>

  <arg name="aligned_depth_to_color_frame_id"    default="$(arg tf_prefix)_aligned_depth_to_color_frame"/>
  <arg name="aligned_depth_to_infra1_frame_id"   default="$(arg tf_prefix)_aligned_depth_to_infra1_frame"/>
  <arg name="aligned_depth_to_infra2_frame_id"   default="$(arg tf_prefix)_aligned_depth_to_infra2_frame"/>
  <arg name="aligned_depth_to_fisheye_frame_id"  default="$(arg tf_prefix)_aligned_depth_to_fisheye_frame"/>
  <arg name="aligned_depth_to_fisheye1_frame_id" default="$(arg tf_prefix)_aligned_depth_to_fisheye1_frame"/>
  <arg name="aligned_depth_to_fisheye2_frame_id" default="$(arg tf_prefix)_aligned_depth_to_fisheye2_frame"/>

  <arg name="publish_tf"               default="true"/>
  <arg name="tf_publish_rate"          default="0"/> <!-- 0 - static transform -->

  <arg name="odom_frame_id"            default="$(arg tf_prefix)_odom_frame"/>
  <arg name="topic_odom_in"            default="$(arg tf_prefix)/odom_in"/>
  <arg name="calib_odom_file"          default=""/>
  <arg name="publish_odom_tf"          default="true"/>
  <arg name="filters"                  default=""/>
  <arg name="clip_distance"            default="-1"/>
  <arg name="linear_accel_cov"         default="0.01"/>
  <arg name="initial_reset"            default="false"/>
  <arg name="unite_imu_method"         default="none"/> <!-- Options are: [none, copy, linear_interpolation] -->
  <arg name="allow_no_texture_points"  default="false"/>

  <!-- Options: baseline, fixed_offset, varying_offsets -->
  <arg name="timestamping_method"      default="baseline"/>
  <arg name="fixed_time_offset"        default="0.0"/>
  <arg name="disable_color_startup"    default="false"/>

  <node unless="$(arg external_manager)" pkg="nodelet" type="nodelet" name="$(arg manager)" args="manager" output="screen" required="$(arg required)"/>
<<<<<<< HEAD
  <node pkg="nodelet" type="nodelet" name="realsense2_camera" args="load realsense2_camera/RealSenseNodeFactory $(arg manager)" required="$(arg required)">
=======
  <node pkg="nodelet" type="nodelet" name="any_realsense2_camera" args="load realsense2_camera/RealSenseNodeFactory $(arg manager)" required="$(arg required)">
>>>>>>> 3e563e1d
    <param name="serial_no"                type="str"  value="$(arg serial_no)"/>
    <param name="usb_port_id"              type="str"  value="$(arg usb_port_id)"/>
    <param name="device_type"              type="str"  value="$(arg device_type)"/>
    <param name="json_file_path"           type="str"  value="$(arg json_file_path)"/>
    <param name="rosbag_filename"          type="str"  value="$(arg rosbag_filename)"/>

    <param name="enable_pointcloud"        type="bool" value="$(arg enable_pointcloud)"/>
    <param name="pointcloud_texture_stream" type="str" value="$(arg pointcloud_texture_stream)"/>
    <param name="pointcloud_texture_index"  type="int" value="$(arg pointcloud_texture_index)"/>
    <param name="enable_sync"              type="bool" value="$(arg enable_sync)"/>
    <param name="align_depth"              type="bool" value="$(arg align_depth)"/>

    <param name="timestamping_method"      type="str"    value="$(arg timestamping_method)"/>
    <param name="fixed_time_offset"        type="double" value="$(arg fixed_time_offset)"/>
    <param name="disable_color_startup"    type="bool"  value="$(arg disable_color_startup)"/>

    <param name="fisheye_width"            type="int"  value="$(arg fisheye_width)"/>
    <param name="fisheye_height"           type="int"  value="$(arg fisheye_height)"/>
    <param name="enable_fisheye"           type="bool" value="$(arg enable_fisheye)"/>
    <param name="enable_fisheye1"          type="bool" value="$(arg enable_fisheye1)"/>
    <param name="enable_fisheye2"          type="bool" value="$(arg enable_fisheye2)"/>

    <param name="depth_width"              type="int"  value="$(arg depth_width)"/>
    <param name="depth_height"             type="int"  value="$(arg depth_height)"/>
    <param name="enable_depth"             type="bool" value="$(arg enable_depth)"/>

    <param name="color_width"              type="int"  value="$(arg color_width)"/>
    <param name="color_height"             type="int"  value="$(arg color_height)"/>
    <param name="enable_color"             type="bool" value="$(arg enable_color)"/>

    <param name="infra_width"              type="int"  value="$(arg infra_width)"/>
    <param name="infra_height"             type="int"  value="$(arg infra_height)"/>
    <param name="enable_infra1"            type="bool" value="$(arg enable_infra1)"/>
    <param name="enable_infra2"            type="bool" value="$(arg enable_infra2)"/>

    <param name="fisheye_fps"              type="int"  value="$(arg fisheye_fps)"/>
    <param name="depth_fps"                type="int"  value="$(arg depth_fps)"/>
    <param name="infra_fps"                type="int"  value="$(arg infra_fps)"/>
    <param name="color_fps"                type="int"  value="$(arg color_fps)"/>
    <param name="gyro_fps"                 type="int"  value="$(arg gyro_fps)"/>
    <param name="accel_fps"                type="int"  value="$(arg accel_fps)"/>
    <param name="enable_gyro"              type="bool" value="$(arg enable_gyro)"/>
    <param name="enable_accel"             type="bool" value="$(arg enable_accel)"/>

    <param name="base_frame_id"            type="str"  value="$(arg base_frame_id)"/>
    <param name="depth_frame_id"           type="str"  value="$(arg depth_frame_id)"/>
    <param name="infra1_frame_id"          type="str"  value="$(arg infra1_frame_id)"/>
    <param name="infra2_frame_id"          type="str"  value="$(arg infra2_frame_id)"/>
    <param name="color_frame_id"           type="str"  value="$(arg color_frame_id)"/>
    <param name="fisheye_frame_id"         type="str"  value="$(arg fisheye_frame_id)"/>
    <param name="fisheye1_frame_id"        type="str"  value="$(arg fisheye1_frame_id)"/>
    <param name="fisheye2_frame_id"        type="str"  value="$(arg fisheye2_frame_id)"/>
    <param name="accel_frame_id"           type="str"  value="$(arg accel_frame_id)"/>
    <param name="gyro_frame_id"            type="str"  value="$(arg gyro_frame_id)"/>
    <param name="pose_frame_id"            type="str"  value="$(arg pose_frame_id)"/>

    <param name="depth_optical_frame_id"    type="str"  value="$(arg depth_optical_frame_id)"/>
    <param name="infra1_optical_frame_id"   type="str"  value="$(arg infra1_optical_frame_id)"/>
    <param name="infra2_optical_frame_id"   type="str"  value="$(arg infra2_optical_frame_id)"/>
    <param name="color_optical_frame_id"    type="str"  value="$(arg color_optical_frame_id)"/>
    <param name="fisheye_optical_frame_id"  type="str"  value="$(arg fisheye_optical_frame_id)"/>
    <param name="fisheye1_optical_frame_id" type="str"  value="$(arg fisheye1_optical_frame_id)"/>
    <param name="fisheye2_optical_frame_id" type="str"  value="$(arg fisheye2_optical_frame_id)"/>
    <param name="accel_optical_frame_id"    type="str"  value="$(arg accel_optical_frame_id)"/>
    <param name="gyro_optical_frame_id"     type="str"  value="$(arg gyro_optical_frame_id)"/>
    <param name="imu_optical_frame_id"      type="str"  value="$(arg imu_optical_frame_id)"/>
    <param name="pose_optical_frame_id"     type="str"  value="$(arg pose_optical_frame_id)"/>

    <param name="aligned_depth_to_color_frame_id"    type="str"  value="$(arg aligned_depth_to_color_frame_id)"/>
    <param name="aligned_depth_to_infra1_frame_id"   type="str"  value="$(arg aligned_depth_to_infra1_frame_id)"/>
    <param name="aligned_depth_to_infra2_frame_id"   type="str"  value="$(arg aligned_depth_to_infra2_frame_id)"/>
    <param name="aligned_depth_to_fisheye_frame_id"  type="str"  value="$(arg aligned_depth_to_fisheye_frame_id)"/>
    <param name="aligned_depth_to_fisheye1_frame_id" type="str"  value="$(arg aligned_depth_to_fisheye1_frame_id)"/>
    <param name="aligned_depth_to_fisheye2_frame_id" type="str"  value="$(arg aligned_depth_to_fisheye2_frame_id)"/>

    <param name="publish_tf"               type="bool"   value="$(arg publish_tf)"/>
    <param name="tf_publish_rate"          type="double" value="$(arg tf_publish_rate)"/>

    <param name="odom_frame_id"            type="str"  value="$(arg odom_frame_id)"/>
    <param name="topic_odom_in"            type="str"  value="$(arg topic_odom_in)"/>
    <param name="calib_odom_file"          type="str"    value="$(arg calib_odom_file)"/>
    <param name="publish_odom_tf"          type="bool" value="$(arg publish_odom_tf)"/>
    <param name="filters"                  type="str"    value="$(arg filters)"/>
    <param name="clip_distance"            type="double" value="$(arg clip_distance)"/>
    <param name="linear_accel_cov"         type="double" value="$(arg linear_accel_cov)"/>
    <param name="initial_reset"            type="bool"   value="$(arg initial_reset)"/>
    <param name="unite_imu_method"         type="str"    value="$(arg unite_imu_method)"/>
    <param name="allow_no_texture_points"  type="bool"   value="$(arg allow_no_texture_points)"/>

  </node>
</launch><|MERGE_RESOLUTION|>--- conflicted
+++ resolved
@@ -95,11 +95,7 @@
   <arg name="disable_color_startup"    default="false"/>
 
   <node unless="$(arg external_manager)" pkg="nodelet" type="nodelet" name="$(arg manager)" args="manager" output="screen" required="$(arg required)"/>
-<<<<<<< HEAD
-  <node pkg="nodelet" type="nodelet" name="realsense2_camera" args="load realsense2_camera/RealSenseNodeFactory $(arg manager)" required="$(arg required)">
-=======
   <node pkg="nodelet" type="nodelet" name="any_realsense2_camera" args="load realsense2_camera/RealSenseNodeFactory $(arg manager)" required="$(arg required)">
->>>>>>> 3e563e1d
     <param name="serial_no"                type="str"  value="$(arg serial_no)"/>
     <param name="usb_port_id"              type="str"  value="$(arg usb_port_id)"/>
     <param name="device_type"              type="str"  value="$(arg device_type)"/>
