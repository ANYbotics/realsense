--- conflicted
+++ resolved
@@ -76,14 +76,8 @@
   <arg name="enable_pointcloud"   default="false"/>
   <arg name="enable_sync"         default="true"/>
   <arg name="align_depth"         default="true"/>
-<<<<<<< HEAD
+  <arg name="ros_time_offset"     default="0.0"/>
   <arg name="filters"             default=""/>
-=======
-  <arg name="ros_time_offset"     default="0.0"/>
-
-  <arg name="reset_device_startup"      default="true"/>
-  <arg name="reset_sleep_time"          default="3.0"/>
->>>>>>> 513b9e3e
 
   <!-- rgbd_launch specific arguments -->
 
@@ -126,9 +120,6 @@
       <arg name="enable_sync"              value="$(arg enable_sync)"/>
       <arg name="align_depth"              value="$(arg align_depth)"/>
       <arg name="ros_time_offset"          value="$(arg ros_time_offset)"/>
-
-      <arg name="reset_device_startup"      value="$(arg reset_device_startup)"/>
-      <arg name="reset_sleep_time"          value="$(arg reset_sleep_time)"/>
 
       <arg name="fisheye_width"            value="$(arg fisheye_width)"/>
       <arg name="fisheye_height"           value="$(arg fisheye_height)"/>
