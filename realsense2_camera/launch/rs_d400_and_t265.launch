--- conflicted
+++ resolved
@@ -18,11 +18,7 @@
   <arg name="calib_odom_file"           default=""/>
 
   <group ns="$(arg camera1)">
-<<<<<<< HEAD
-    <include file="$(find realsense2_camera)/launch/includes/nodelet.launch.xml">
-=======
     <include file="$(find any_realsense2_camera)/launch/includes/nodelet.launch.xml">
->>>>>>> 3e563e1d
       <arg name="device_type"           value="$(arg device_type_camera1)"/>
       <arg name="serial_no"             value="$(arg serial_no_camera1)"/>
       <arg name="tf_prefix"         		value="$(arg tf_prefix_camera1)"/>
@@ -35,11 +31,7 @@
   </group>
 
   <group ns="$(arg camera2)">
-<<<<<<< HEAD
-    <include file="$(find realsense2_camera)/launch/includes/nodelet.launch.xml">
-=======
     <include file="$(find any_realsense2_camera)/launch/includes/nodelet.launch.xml">
->>>>>>> 3e563e1d
       <arg name="device_type"           value="$(arg device_type_camera2)"/>
       <arg name="serial_no"             value="$(arg serial_no_camera2)"/>
       <arg name="tf_prefix"		          value="$(arg tf_prefix_camera2)"/>
