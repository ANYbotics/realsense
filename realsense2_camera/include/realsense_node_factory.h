--- conflicted
+++ resolved
@@ -9,18 +9,10 @@
 #include <ros/ros.h>
 #include <ros/package.h>
 #include <cv_bridge/cv_bridge.h>
-<<<<<<< HEAD
-#include <constants.h>
-#include <realsense2_camera/Extrinsics.h>
-#include <realsense2_camera/IMUInfo.h>
-=======
->>>>>>> 3e563e1d
 #include <csignal>
 #include <eigen3/Eigen/Geometry>
 #include <fstream>
 #include <thread>
-<<<<<<< HEAD
-=======
 
 #include <any_librealsense2/rs.hpp>
 #include <any_librealsense2/rsutil.h>
@@ -32,7 +24,6 @@
 #include <any_realsense2_camera/IMUInfo.h>
 
 using namespace any_realsense2_camera;
->>>>>>> 3e563e1d
 
 namespace realsense2_camera
 {
@@ -87,10 +78,7 @@
         std::string _device_type;
         bool _initial_reset;
         std::thread _query_thread;
-<<<<<<< HEAD
+
         bool _is_alive;
-=======
->>>>>>> 3e563e1d
-
     };
 }//end namespace