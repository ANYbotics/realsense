--- conflicted
+++ resolved
@@ -179,17 +179,13 @@
         bool _align_depth;
         bool _sync_frames;
         bool _pointcloud;
-<<<<<<< HEAD
         double _ros_time_offset = 0.0;
-        rs2::asynchronous_syncer _syncer;
-=======
         std::string _filters_str;
         stream_index_pair _pointcloud_texture;
         PipelineSyncer _syncer;
         std::vector<NamedFilter> _filters;
         // Declare pointcloud object, for calculating pointclouds and texture mappings
         // rs2::pointcloud _pc_filter;
->>>>>>> d6d2b1b6
 
         std::map<stream_index_pair, cv::Mat> _depth_aligned_image;
         std::map<stream_index_pair, std::string> _depth_aligned_encoding;
