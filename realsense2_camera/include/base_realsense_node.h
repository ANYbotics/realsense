--- conflicted
+++ resolved
@@ -4,10 +4,6 @@
 #pragma once
 
 #include "../include/realsense_node_factory.h"
-<<<<<<< HEAD
-#include <ddynamic_reconfigure/ddynamic_reconfigure.h>
-=======
->>>>>>> 3e563e1d
 
 #include <ddynamic_reconfigure/ddynamic_reconfigure.h>
 #include <diagnostic_updater/diagnostic_updater.h>
@@ -19,10 +15,6 @@
 #include <nav_msgs/Odometry.h>
 #include <tf/transform_broadcaster.h>
 #include <tf2_ros/static_transform_broadcaster.h>
-<<<<<<< HEAD
-#include <condition_variable>
-=======
->>>>>>> 3e563e1d
 
 #include <std_srvs/SetBool.h>
 #include <any_realsense2_camera/FrameMetadataMsg.h>
@@ -34,11 +26,8 @@
 #include <mutex>
 #include <atomic>
 #include <thread>
-<<<<<<< HEAD
-=======
 
 using namespace any_realsense2_camera;
->>>>>>> 3e563e1d
 
 namespace realsense2_camera
 {
@@ -241,8 +230,6 @@
                 }
         };
 
-<<<<<<< HEAD
-=======
         // Timestamping methods
         //   Baseline: the default method, that ships with the realsense2 package.
         //   Fixed offset: assumes cameras have a fixed delay between acquisition and 
@@ -256,7 +243,6 @@
             varying_offsets,
         };
 
->>>>>>> 3e563e1d
         bool _is_running;
         std::string _base_frame_id;
         std::string _odom_frame_id;
@@ -345,8 +331,6 @@
         rs2_stream rs2_string_to_stream(std::string str);
         void startMonitoring();
         void publish_temperature();
-<<<<<<< HEAD
-=======
 
         //* Custom methods
         void setupServices();
@@ -355,7 +339,6 @@
         void fetchFrameMetadata(const rs2::frame& frame, FrameMetadata& metadata_container);
         void publishTimestampingInformation(const ros::Time& t, const rs2::frame& frame, const FrameMetadata& metadata, const TimeOffsets& time_offsets);
         //* Custom methods
->>>>>>> 3e563e1d
 
         rs2::device _dev;
         std::map<stream_index_pair, rs2::sensor> _sensors;
