--- conflicted
+++ resolved
@@ -228,7 +228,6 @@
                 }
         };
 
-<<<<<<< HEAD
         // Timestamping methods
         //   Baseline: the default method, that ships with the realsense2 package.
         //   Fixed offset: assumes cameras have a fixed delay between acquisition and 
@@ -242,9 +241,7 @@
             varying_offsets,
         };
 
-=======
         bool _is_running;
->>>>>>> 008e2e43
         std::string _base_frame_id;
         std::string _odom_frame_id;
         std::map<stream_index_pair, std::string> _frame_id;
