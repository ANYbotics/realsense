--- conflicted
+++ resolved
@@ -39,18 +39,10 @@
     const bool POINTCLOUD     = false;
     const bool SYNC_FRAMES    = false;
 
-<<<<<<< HEAD
     const int IMAGE_WIDTH     = 640;
     const int IMAGE_HEIGHT    = 480;
     const int IMAGE_FPS       = 30;
-=======
     const double DEFAULT_ROS_TIME_OFFSET = 0.0;
-    const bool DEFAULT_RESET_DEVICE_STARTUP = true;
-    const double DEFAULT_RESET_SLEEP_TIME = 2.0;
-
-    const int DEPTH_WIDTH     = 640;
-    const int DEPTH_HEIGHT    = 480;
->>>>>>> 513b9e3e
 
     const int IMU_FPS         = 0;
 
