--- conflicted
+++ resolved
@@ -131,11 +131,7 @@
 BaseRealSenseNode::~BaseRealSenseNode()
 {
     // Kill dynamic transform thread
-<<<<<<< HEAD
     if (_tf_t)
-=======
-    if (_publish_tf && _tf_publish_rate > 0)
->>>>>>> 3e563e1d
         _tf_t->join();
 
     _is_running = false;
@@ -144,7 +140,6 @@
     {
         _monitoring_t->join();
     }
-<<<<<<< HEAD
 
     std::set<std::string> module_names;
     for (const std::pair<stream_index_pair, std::vector<rs2::stream_profile>>& profile : _enabled_profiles)
@@ -157,8 +152,6 @@
             _sensors[profile.first].close();
         }
     }
-=======
->>>>>>> 3e563e1d
 }
 
 void BaseRealSenseNode::toggleSensors(bool enabled)
@@ -218,37 +211,12 @@
     publishStaticTransforms();
     publishIntrinsics();
     startMonitoring();
-<<<<<<< HEAD
-    ROS_INFO_STREAM("RealSense Node Is Up!");
-=======
     ROS_DEBUG("RealSense Node Is Up!");
 
     if(_disable_color_startup) {
         toggleColor(false);
     }
 
-}
-
-void BaseRealSenseNode::runFirstFrameInitialization(rs2_stream stream_type)
-{
-    if (_is_first_frame[stream_type])
-    {
-        ROS_DEBUG_STREAM("runFirstFrameInitialization: " << _video_functions_stack.size() << ", " << rs2_stream_to_string(stream_type));
-        _is_first_frame[stream_type] = false;
-        if (!_video_functions_stack[stream_type].empty())
-        {
-            std::thread t = std::thread([=]()
-            {
-                while (!_video_functions_stack[stream_type].empty())
-                {
-                    _video_functions_stack[stream_type].back()();
-                    _video_functions_stack[stream_type].pop_back();
-                }
-            });
-            t.detach();
-        }
-    }
->>>>>>> 3e563e1d
 }
 
 void BaseRealSenseNode::runFirstFrameInitialization(rs2_stream stream_type)
@@ -561,11 +529,7 @@
         ROS_DEBUG_STREAM("module_name:" << module_name);
         registerDynamicOption(nh, sensor, module_name);
     }
-<<<<<<< HEAD
-    ROS_INFO("Done Setting Dynamic reconfig parameters.");
-=======
     ROS_DEBUG("Done Setting Dynamic reconfig parameters.");
->>>>>>> 3e563e1d
 }
 
 rs2_stream BaseRealSenseNode::rs2_string_to_stream(std::string str)
@@ -746,10 +710,6 @@
 
         ROS_DEBUG_STREAM("Device physical port: " << camera_id);
 
-        auto camera_id = _dev.get_info(RS2_CAMERA_INFO_PHYSICAL_PORT);
-
-        ROS_INFO_STREAM("Device physical port: " << camera_id);
-
         auto fw_ver = _dev.get_info(RS2_CAMERA_INFO_FIRMWARE_VERSION);
         ROS_DEBUG_STREAM("Device FW version: " << fw_ver);
 
@@ -796,13 +756,8 @@
         }
         std::function<void(rs2::frame)> multiple_message_callback_function = [this](rs2::frame frame){multiple_message_callback(frame, _imu_sync_method);};
 
-<<<<<<< HEAD
-        ROS_INFO_STREAM("Device Sensors: ");
+        ROS_DEBUG_STREAM("Device Sensors: ");
         for(auto&& sensor : _dev_sensors)
-=======
-        ROS_DEBUG_STREAM("Device Sensors: ");
-        for(auto&& elem : _dev_sensors)
->>>>>>> 3e563e1d
         {
             for (auto& profile : sensor.get_stream_profiles())
             {
@@ -840,11 +795,7 @@
                 ros::shutdown();
                 exit(1);
             }
-<<<<<<< HEAD
-            ROS_INFO_STREAM(std::string(sensor.get_info(RS2_CAMERA_INFO_NAME)) << " was found.");
-=======
             ROS_DEBUG_STREAM(std::string(elem.get_info(RS2_CAMERA_INFO_NAME)) << " was found.");
->>>>>>> 3e563e1d
         }
 
         // Update "enable" map
@@ -916,11 +867,7 @@
     _synced_imu_publisher = std::make_shared<SyncedImuPublisher>();
     if (_imu_sync_method > imu_sync_method::NONE && _enable[GYRO] && _enable[ACCEL])
     {
-<<<<<<< HEAD
-        ROS_INFO("Start publisher IMU");
-=======
         ROS_DEBUG("Start publisher IMU");
->>>>>>> 3e563e1d
         _synced_imu_publisher = std::make_shared<SyncedImuPublisher>(_node_handle.advertise<sensor_msgs::Imu>("imu", 5));
         _synced_imu_publisher->Enable(_hold_back_imu_for_frames);
     }
@@ -1165,11 +1112,6 @@
     if (use_decimation_filter)
     {
         ROS_DEBUG("Add Filter: decimation");
-        _filters.insert(_filters.begin(),NamedFilter("decimation", std::make_shared<rs2::decimation_filter>()));
-    }
-    if (use_decimation_filter)
-    {
-      ROS_INFO("Add Filter: decimation");
       _filters.insert(_filters.begin(),NamedFilter("decimation", std::make_shared<rs2::decimation_filter>()));
     }
     if (use_colorizer_filter)
@@ -1288,7 +1230,6 @@
     _imu_history.push_back(imu_data);
     stream_index_pair type(imu_data.m_type);
     imu_msgs.clear();
-<<<<<<< HEAD
 
     if ((type != ACCEL) || _imu_history.size() < 3)
         return;
@@ -1338,57 +1279,6 @@
         _accel_data = imu_data;
         return;
     }
-=======
-
-    if ((type != ACCEL) || _imu_history.size() < 3)
-        return;
-    
-    std::deque<CimuData> gyros_data;
-    CimuData accel0, accel1, crnt_imu;
-
-    while (_imu_history.size()) 
-    {
-        crnt_imu = _imu_history.front();
-        _imu_history.pop_front();
-        if (!accel0.is_set() && crnt_imu.m_type == ACCEL) 
-        {
-            accel0 = crnt_imu;
-        } 
-        else if (accel0.is_set() && crnt_imu.m_type == ACCEL) 
-        {
-            accel1 = crnt_imu;
-            const double dt = accel1.m_time - accel0.m_time;
-
-            while (gyros_data.size())
-            {
-                CimuData crnt_gyro = gyros_data.front();
-                gyros_data.pop_front();
-                const double alpha = (crnt_gyro.m_time - accel0.m_time) / dt;
-                CimuData crnt_accel(ACCEL, lerp(accel0.m_data, accel1.m_data, alpha), crnt_gyro.m_time);
-                imu_msgs.push_back(CreateUnitedMessage(crnt_accel, crnt_gyro));
-            }
-            accel0 = accel1;
-        } 
-        else if (accel0.is_set() && crnt_imu.m_time >= accel0.m_time && crnt_imu.m_type == GYRO)
-        {
-            gyros_data.push_back(crnt_imu);
-        }
-    }
-    _imu_history.push_back(crnt_imu);
-    return;
-}
-
-void BaseRealSenseNode::FillImuData_Copy(const CimuData imu_data, std::deque<sensor_msgs::Imu>& imu_msgs)
-{
-    stream_index_pair type(imu_data.m_type);
-
-    static CimuData _accel_data(ACCEL, {0,0,0}, -1.0);
-    if (ACCEL == type)
-    {
-        _accel_data = imu_data;
-        return;
-    }
->>>>>>> 3e563e1d
     if (_accel_data.m_time < 0)
         return;
 
@@ -1439,17 +1329,10 @@
             case NONE: //Cannot really be NONE. Just to avoid compilation warning.
             case COPY:
                 FillImuData_Copy(imu_data, imu_msgs);
-<<<<<<< HEAD
                 break;
             case LINEAR_INTERPOLATION:
                 FillImuData_LinearInterpolation(imu_data, imu_msgs);
                 break;
-=======
-                break;
-            case LINEAR_INTERPOLATION:
-                FillImuData_LinearInterpolation(imu_data, imu_msgs);
-                break;
->>>>>>> 3e563e1d
         }
         while (imu_msgs.size())
         {
@@ -2009,11 +1892,7 @@
 
 void BaseRealSenseNode::setupStreams()
 {
-<<<<<<< HEAD
-	ROS_INFO("setupStreams...");
-=======
 	ROS_DEBUG("setupStreams...");
->>>>>>> 3e563e1d
     try{
 		// Publish image stream info
         for (auto& profiles : _enabled_profiles)
@@ -2369,12 +2248,8 @@
 
     const rs2::vertex* vertex = pc.get_vertices();
     const rs2::texture_coordinate* color_point = pc.get_texture_coordinates();
-<<<<<<< HEAD
 
     _valid_pc_indices.clear();
-=======
-    std::list<unsigned int> valid_indices;
->>>>>>> 3e563e1d
     for (size_t point_idx=0; point_idx < pc.size(); point_idx++, vertex++, color_point++)
     {
         if (static_cast<float>(vertex->z) > 0)
@@ -2383,7 +2258,6 @@
             float j = static_cast<float>(color_point->v);
             if (_allow_no_texture_points || (i >= 0.f && i <= 1.f && j >= 0.f && j <= 1.f))
             {
-<<<<<<< HEAD
                 _valid_pc_indices.push_back(point_idx);
             }
         }
@@ -2394,19 +2268,6 @@
     _msg_pointcloud.width = _valid_pc_indices.size();
     _msg_pointcloud.height = 1;
     _msg_pointcloud.is_dense = true;
-=======
-                valid_indices.push_back(point_idx);
-            }
-        }
-    }
-
-    sensor_msgs::PointCloud2 msg_pointcloud;
-    msg_pointcloud.header.stamp = t;
-    msg_pointcloud.header.frame_id = _optical_frame_id[DEPTH];
-    msg_pointcloud.width = valid_indices.size();
-    msg_pointcloud.height = 1;
-    msg_pointcloud.is_dense = true;
->>>>>>> 3e563e1d
 
     sensor_msgs::PointCloud2Modifier modifier(_msg_pointcloud);
     modifier.setPointCloud2FieldsByString(1, "xyz");    
@@ -2431,7 +2292,6 @@
             default:
                 throw std::runtime_error("Unhandled texture format passed in pointcloud " + std::to_string(texture_frame.get_profile().format()));
         }
-<<<<<<< HEAD
         _msg_pointcloud.point_step = addPointField(_msg_pointcloud, format_str.c_str(), 1, sensor_msgs::PointField::FLOAT32, _msg_pointcloud.point_step);
         _msg_pointcloud.row_step = _msg_pointcloud.width * _msg_pointcloud.point_step;
         _msg_pointcloud.data.resize(_msg_pointcloud.height * _msg_pointcloud.row_step);
@@ -2440,25 +2300,11 @@
         sensor_msgs::PointCloud2Iterator<float>iter_y(_msg_pointcloud, "y");
         sensor_msgs::PointCloud2Iterator<float>iter_z(_msg_pointcloud, "z");
         sensor_msgs::PointCloud2Iterator<uint8_t>iter_color(_msg_pointcloud, format_str);
-=======
-        msg_pointcloud.point_step = addPointField(msg_pointcloud, format_str.c_str(), 1, sensor_msgs::PointField::FLOAT32, msg_pointcloud.point_step);
-        msg_pointcloud.row_step = msg_pointcloud.width * msg_pointcloud.point_step;
-        msg_pointcloud.data.resize(msg_pointcloud.height * msg_pointcloud.row_step);
-
-        sensor_msgs::PointCloud2Iterator<float>iter_x(msg_pointcloud, "x");
-        sensor_msgs::PointCloud2Iterator<float>iter_y(msg_pointcloud, "y");
-        sensor_msgs::PointCloud2Iterator<float>iter_z(msg_pointcloud, "z");
-        sensor_msgs::PointCloud2Iterator<uint8_t>iter_color(msg_pointcloud, format_str);
->>>>>>> 3e563e1d
         color_point = pc.get_texture_coordinates();
 
         float color_pixel[2];
         unsigned int prev_idx(0);
-<<<<<<< HEAD
         for (auto idx=_valid_pc_indices.begin(); idx != _valid_pc_indices.end(); idx++)
-=======
-        for (auto idx=valid_indices.begin(); idx != valid_indices.end(); idx++)
->>>>>>> 3e563e1d
         {
             unsigned int idx_jump(*idx-prev_idx);
             prev_idx = *idx;
@@ -2487,19 +2333,11 @@
     }
     else
     {
-<<<<<<< HEAD
         sensor_msgs::PointCloud2Iterator<float>iter_x(_msg_pointcloud, "x");
         sensor_msgs::PointCloud2Iterator<float>iter_y(_msg_pointcloud, "y");
         sensor_msgs::PointCloud2Iterator<float>iter_z(_msg_pointcloud, "z");
         unsigned int prev_idx(0);
         for (auto idx=_valid_pc_indices.begin(); idx != _valid_pc_indices.end(); idx++)
-=======
-        sensor_msgs::PointCloud2Iterator<float>iter_x(msg_pointcloud, "x");
-        sensor_msgs::PointCloud2Iterator<float>iter_y(msg_pointcloud, "y");
-        sensor_msgs::PointCloud2Iterator<float>iter_z(msg_pointcloud, "z");
-        unsigned int prev_idx(0);
-        for (auto idx=valid_indices.begin(); idx != valid_indices.end(); idx++)
->>>>>>> 3e563e1d
         {
             unsigned int idx_jump(*idx-prev_idx);
             prev_idx = *idx;
